--- conflicted
+++ resolved
@@ -90,6 +90,7 @@
 
     # Modules
     connections = Connections(args.endpoint)
+    Connections.set(connections)
     coordinate_mediation = CoordinateMediation()
 
     # Routes
@@ -100,24 +101,17 @@
     async with webserver(args.port, agent) as loop:
         # Connect to mediator by processing passed in invite
         # All these operations must take place without an endpoint
-<<<<<<< HEAD
-        mediator_connection = await connections.receive_invite_url(
-            args.mediator_invite, endpoint=""
-        )
-        agent.mediator_connection = mediator_connection
-=======
         if not args.mediator_invite:
             LOGGER.debug("Awaiting mediator invitation over HTTP")
             print("Awaiting mediator invitation over HTTP")
-            mediator_connection = await connections.mediator_invite_received()
+            mediator_connection = await agent.mediator_invite_received()
         else:
             LOGGER.debug(
                 "Receiving mediator invitation from input: %s", args.mediator_invite
             )
-            mediator_connection = await connections.receive_mediator_invite(
+            mediator_connection = await agent.receive_mediator_invite(
                 args.mediator_invite
             )
->>>>>>> 50e27ea1
         await mediator_connection.completion()
 
         # Request mediation and send keylist update
